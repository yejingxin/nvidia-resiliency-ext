# SPDX-FileCopyrightText: Copyright (c) 2024 NVIDIA CORPORATION & AFFILIATES. All rights reserved.
# SPDX-License-Identifier: Apache-2.0
#
# Licensed under the Apache License, Version 2.0 (the "License");
# you may not use this file except in compliance with the License.
# You may obtain a copy of the License at
#
# http://www.apache.org/licenses/LICENSE-2.0
#
# Unless required by applicable law or agreed to in writing, software
# distributed under the License is distributed on an "AS IS" BASIS,
# WITHOUT WARRANTIES OR CONDITIONS OF ANY KIND, either express or implied.
# See the License for the specific language governing permissions and
# limitations under the License.

#
# This is a basic example of straggler detection usage with a simple DDP workload
# It uses straggler detection API to wrap the forward pass and measure GPU performance
# GPU performance scores are printed at regular intervals
# You can try "nvidia-smi -i <GPU idx> -lgc 800" to slow down some GPUs and see the effect.
#

import argparse
import os
import time
import uuid

import torch
import torch.distributed as dist
import torch.distributed.launcher as pet
import torch.nn as nn
from torch.nn.parallel import DistributedDataParallel as DDP
from torch.utils.data import DataLoader, DistributedSampler
from torchvision import datasets, transforms

from nvidia_resiliency_ext import straggler


class Model(nn.Module):
    def __init__(self):
        super(Model, self).__init__()
        self.layers = nn.Sequential(
            nn.Linear(784, 128),
            nn.ReLU(),
            nn.Linear(128, 64),
            nn.ReLU(),
            nn.Linear(64, 32),
            nn.ReLU(),
            nn.Linear(32, 10),
        )

    def forward(self, x):
        x = torch.flatten(x, 1)
        return self.layers(x)


def train(args) -> None:
    print(args)

    straggler.Detector.initialize(gather_on_rank0=True)

    dist.init_process_group(backend="nccl")
    rank = dist.get_rank()
    local_rank = int(os.environ["LOCAL_RANK"])
    world_size = int(os.environ["WORLD_SIZE"])
    device = torch.device(f"cuda:{local_rank}")
    torch.cuda.set_device(device)

    torch.manual_seed(42)

    print(f"Running basic straggler det. DDP example on device {device}.")
    model = Model().to(device)

    ddp_model = DDP(model, device_ids=[local_rank])

    transform = transforms.Compose(
        [
            transforms.ToTensor(),
            transforms.Normalize((0.5,), (0.5,)),
        ]
    )
    dataset = datasets.MNIST("data", train=True, download=True, transform=transform)
    sampler = DistributedSampler(dataset, num_replicas=world_size, rank=local_rank)
    loader = DataLoader(dataset, batch_size=args.batch_size, sampler=sampler)

    optim = torch.optim.SGD(ddp_model.parameters(), lr=0.01, momentum=0.5)
    loss_fn = torch.nn.CrossEntropyLoss()
    epoch_num = 0

    ddp_model.train()
    total_iters_made = 0
    training_start_time = time.monotonic()

    while epoch_num < args.num_epochs:
        for batch_idx, (data, target) in enumerate(loader):
            data, target = data.to(device), target.to(device)
<<<<<<< HEAD
            with straggler.Detector.detection_section():
                output = ddp_model(data)
                loss = loss_fn(output, target)

                optim.zero_grad()
                loss.backward()
                optim.step()
            if batch_idx % 100 == 0:
                print(
                    f"Rank {local_rank}, Epoch {epoch_num}, Batch {batch_idx}, Loss {loss.item()}"
                )
                report = straggler.Detector.generate_report() #straggler.Statistic.MED, straggler.Statistic.MED)
                print(f"Rank {local_rank} report: {report}")
=======

            with straggler.Detector.detection_section("fwd", profile_cuda=True):
                output = ddp_model(data)

            loss = loss_fn(output, target)
            optim.zero_grad()
            loss.backward()
            optim.step()

            if (batch_idx % args.log_interval) == 0 and rank == 0:
                print(
                    f"Rank {local_rank}, Epoch {epoch_num}, Batch {batch_idx}, Loss {loss.item()}"
                )

            if (batch_idx % args.report_interval) == 0:
                report = straggler.Detector.generate_report()
                if rank == 0:
                    print(
                        f"Rank {local_rank} GPUs relative perf: {report.gpu_relative_perf_scores}"
                    )
                    print(
                        f"Rank {local_rank} GPUs individual perf: {report.gpu_individual_perf_scores}"
                    )

>>>>>>> a60a6cc0
            total_iters_made += 1
        epoch_num += 1

    training_stop_time = time.monotonic()
    time_per_iter = (training_stop_time - training_start_time) / total_iters_made
    print(f"Time per iteration [sec]: {time_per_iter:.5f}")

    straggler.Detector.shutdown()
    dist.destroy_process_group()


def main() -> None:
    parser = argparse.ArgumentParser()
    parser.add_argument("--num-processes", type=int, default=4)
    parser.add_argument("--num-epochs", type=int, default=3)
    parser.add_argument("--batch-size", type=int, default=100)
    parser.add_argument("--log-interval", type=int, default=100)
    parser.add_argument("--report-interval", type=int, default=300)

    args: argparse.Namespace = parser.parse_args()

    lc = pet.LaunchConfig(
        min_nodes=1,
        max_nodes=1,
        nproc_per_node=args.num_processes,
        run_id=str(uuid.uuid4()),
        rdzv_backend="c10d",
        rdzv_endpoint="localhost:0",
        max_restarts=0,
        monitor_interval=1,
    )

    pet.elastic_launch(lc, entrypoint=train)(args)


if __name__ == "__main__":
    main()<|MERGE_RESOLUTION|>--- conflicted
+++ resolved
@@ -94,7 +94,6 @@
     while epoch_num < args.num_epochs:
         for batch_idx, (data, target) in enumerate(loader):
             data, target = data.to(device), target.to(device)
-<<<<<<< HEAD
             with straggler.Detector.detection_section():
                 output = ddp_model(data)
                 loss = loss_fn(output, target)
@@ -108,32 +107,6 @@
                 )
                 report = straggler.Detector.generate_report() #straggler.Statistic.MED, straggler.Statistic.MED)
                 print(f"Rank {local_rank} report: {report}")
-=======
-
-            with straggler.Detector.detection_section("fwd", profile_cuda=True):
-                output = ddp_model(data)
-
-            loss = loss_fn(output, target)
-            optim.zero_grad()
-            loss.backward()
-            optim.step()
-
-            if (batch_idx % args.log_interval) == 0 and rank == 0:
-                print(
-                    f"Rank {local_rank}, Epoch {epoch_num}, Batch {batch_idx}, Loss {loss.item()}"
-                )
-
-            if (batch_idx % args.report_interval) == 0:
-                report = straggler.Detector.generate_report()
-                if rank == 0:
-                    print(
-                        f"Rank {local_rank} GPUs relative perf: {report.gpu_relative_perf_scores}"
-                    )
-                    print(
-                        f"Rank {local_rank} GPUs individual perf: {report.gpu_individual_perf_scores}"
-                    )
-
->>>>>>> a60a6cc0
             total_iters_made += 1
         epoch_num += 1
 

--- conflicted
+++ resolved
@@ -92,11 +92,7 @@
                         help='Batch size')
     parser.add_argument('--epochs', type=int, default=4,
                         help='Number of training epochs')
-<<<<<<< HEAD
     parser.add_argument('--train_dataset_size', type=int, default=1000,
-=======
-    parser.add_argument('--train_dataset_size', type=int, default=1000000,
->>>>>>> a60a6cc0
                         help='Train dataset size')
     parser.add_argument('--val_dataset_size', type=int, default=200,
                         help='Validation dataset size')
@@ -244,7 +240,6 @@
                 logging.info('Manual interruption, exiting')
                 sys.exit(0)
 
-<<<<<<< HEAD
         # FIXME: when running the func test on CI and a rank gets killed (simulated fault),
         # another rank does 2 more iterations. after that, no common snapshot can be found
         # and the work is resumed from the file checkpoint instead of in-mem.
@@ -256,8 +251,6 @@
         logging.info('Train loop finished, ret_code=0')
         #prof.export_chrome_trace(f"/workspace/experiments/test/trace{iter_idx}.json")
 
-=======
->>>>>>> a60a6cc0
 
 def validation_loop(ft_client, model, val_dataloader, epoch_idx, device):
     total_val_loss = 0
@@ -531,11 +524,6 @@
         
 
     _cancel_simulated_fault()
-<<<<<<< HEAD
-=======
-    ft_client.shutdown_workload_monitoring()
-    logging.info('Leaving main, ret_code=0')
->>>>>>> a60a6cc0
     sys.exit(0)
 
 
